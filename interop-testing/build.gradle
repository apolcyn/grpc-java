--- conflicted
+++ resolved
@@ -115,7 +115,6 @@
     ]
 }
 
-<<<<<<< HEAD
 task grpclb_fallback_test_client (type: CreateStartScripts) {
     mainClassName = "io.grpc.testing.integration.GrpclbFallbackTestClient"
     applicationName = "grpclb-fallback-test-client"
@@ -125,7 +124,8 @@
         "-Dio.grpc.internal.DnsNameResolverProvider.enable_grpclb=true",
         "-Dio.grpc.internal.DnsNameResolverProvider.enable_service_config=true"
     ]
-=======
+}
+
 task xds_test_client(type: CreateStartScripts) {
     mainClassName = "io.grpc.testing.integration.XdsTestClient"
     applicationName = "xds-test-client"
@@ -138,7 +138,6 @@
     applicationName = "xds-test-server"
     outputDir = new File(project.buildDir, 'tmp')
     classpath = startScripts.classpath
->>>>>>> 29a872e1
 }
 
 applicationDistribution.into("bin") {
@@ -148,12 +147,9 @@
     from(stresstest_client)
     from(http2_client)
     from(grpclb_long_lived_affinity_test_client)
-<<<<<<< HEAD
     from(grpclb_fallback_test_client)
-=======
     from(xds_test_client)
     from(xds_test_server)
->>>>>>> 29a872e1
     fileMode = 0755
 }
 
