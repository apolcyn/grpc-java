// Copyright 2015 The gRPC Authors
//
// Licensed under the Apache License, Version 2.0 (the "License");
// you may not use this file except in compliance with the License.
// You may obtain a copy of the License at
//
//     http://www.apache.org/licenses/LICENSE-2.0
//
// Unless required by applicable law or agreed to in writing, software
// distributed under the License is distributed on an "AS IS" BASIS,
// WITHOUT WARRANTIES OR CONDITIONS OF ANY KIND, either express or implied.
// See the License for the specific language governing permissions and
// limitations under the License.

// Message definitions to be used by integration test service definitions.

syntax = "proto3";

package grpc.testing;

option java_package = "io.grpc.testing.integration";

// TODO(jihuncho): Use well-known types once all languages are synced.
message BoolValue {
  // The bool value.
  bool value = 1;
}

// A block of data, to simply increase gRPC message size.
message Payload {
  reserved 1;

  // Primary contents of payload.
  bytes body = 2;
}

// A protobuf representation for grpc status. This is used by test
// clients to specify a status that the server should attempt to return.
message EchoStatus {
  int32 code = 1;
  string message = 2;
}

// The type of route that a client took to reach a server w.r.t. gRPCLB.
// The server must fill in "fallback" if it detects that the RPC reached
// the server via the "gRPCLB fallback" path, and "backend" if it detects
// that the RPC reached the server via "gRPCLB backend" path (i.e. if it got
// the address of this server from the gRPCLB server BalanceLoad RPC). Exactly
<<<<<<< HEAD
// how this detection is done is context and server dependant.
=======
// how this detection is done is context and server dependent.
>>>>>>> 29a872e1
enum GrpclbRouteType {
  // Server didn't detect the route that a client took to reach it.
  GRPCLB_ROUTE_TYPE_UNKNOWN = 0;
  // Indicates that a client reached a server via gRPCLB fallback.
  GRPCLB_ROUTE_TYPE_FALLBACK = 1;
  // Indicates that a client reached a server as a gRPCLB-given backend.
  GRPCLB_ROUTE_TYPE_BACKEND = 2;
}

// Unary request.
message SimpleRequest {
  reserved 1;

  // Desired payload size in the response from the server.
  int32 response_size = 2;

  // Optional input payload sent along with the request.
  Payload payload = 3;

  // Whether SimpleResponse should include username.
  bool fill_username = 4;

  // Whether SimpleResponse should include OAuth scope.
  bool fill_oauth_scope = 5;

  // Whether to request the server to compress the response. This field is
  // "nullable" in order to interoperate seamlessly with clients not able to
  // implement the full compression tests by introspecting the call to verify
  // the response's compression status.
  BoolValue response_compressed = 6;

  // Whether server should return a given status
  EchoStatus response_status = 7;

  // Whether the server should expect this request to be compressed.
  BoolValue expect_compressed = 8;

  // Whether SimpleResponse should include server_id.
  bool fill_server_id = 9;

  // Whether SimpleResponse should include grpclb_route_type.
  bool fill_grpclb_route_type = 10;
}

// Unary response, as configured by the request.
message SimpleResponse {
  // Payload to increase message size.
  Payload payload = 1;
  // The user the request came from, for verifying authentication was
  // successful when the client expected it.
  string username = 2;
  // OAuth scope.
  string oauth_scope = 3;
  // Server ID. This must be unique among different server instances,
  // but the same across all RPC's made to a particular server instance.
  string server_id = 4;
  // gRPCLB Path.
  GrpclbRouteType grpclb_route_type = 5;
<<<<<<< HEAD
=======
  // Server hostname.
  string hostname = 6;
>>>>>>> 29a872e1
}

message SimpleContext {
  string value = 1;
}

// Client-streaming request.
message StreamingInputCallRequest {
  // Optional input payload sent along with the request.
  Payload payload = 1;

  // Whether the server should expect this request to be compressed. This field
  // is "nullable" in order to interoperate seamlessly with servers not able to
  // implement the full compression tests by introspecting the call to verify
  // the request's compression status.
  BoolValue expect_compressed = 2;

  // Not expecting any payload from the response.
}

// Client-streaming response.
message StreamingInputCallResponse {
  // Aggregated size of payloads received from the client.
  int32 aggregated_payload_size = 1;
}

// Configuration for a particular response.
message ResponseParameters {
  // Desired payload sizes in responses from the server.
  int32 size = 1;

  // Desired interval between consecutive responses in the response stream in
  // microseconds.
  int32 interval_us = 2;

  // Whether to request the server to compress the response. This field is
  // "nullable" in order to interoperate seamlessly with clients not able to
  // implement the full compression tests by introspecting the call to verify
  // the response's compression status.
  BoolValue compressed = 3;
}

// Server-streaming request.
message StreamingOutputCallRequest {
  reserved 1;

  // Configuration for each expected response message.
  repeated ResponseParameters response_parameters = 2;

  // Optional input payload sent along with the request.
  Payload payload = 3;

  // Whether server should return a given status
  EchoStatus response_status = 7;
}

// Server-streaming response, as configured by the request and parameters.
message StreamingOutputCallResponse {
  // Payload to increase response size.
  Payload payload = 1;
}

// For reconnect interop test only.
// Client tells server what reconnection parameters it used.
message ReconnectParams {
  int32 max_reconnect_backoff_ms = 1;
}

// For reconnect interop test only.
// Server tells client whether its reconnects are following the spec and the
// reconnect backoffs it saw.
message ReconnectInfo {
  bool passed = 1;
  repeated int32 backoff_ms = 2;
}

message LoadBalancerStatsRequest {
  // Request stats for the next num_rpcs sent by client.
  int32 num_rpcs = 1;
  // If num_rpcs have not completed within timeout_sec, return partial results.
  int32 timeout_sec = 2;
}

message LoadBalancerStatsResponse {
  // The number of completed RPCs for each peer.
  map<string, int32> rpcs_by_peer = 1;
  // The number of RPCs that failed to record a remote peer.
  int32 num_failures = 2;
}<|MERGE_RESOLUTION|>--- conflicted
+++ resolved
@@ -46,11 +46,7 @@
 // the server via the "gRPCLB fallback" path, and "backend" if it detects
 // that the RPC reached the server via "gRPCLB backend" path (i.e. if it got
 // the address of this server from the gRPCLB server BalanceLoad RPC). Exactly
-<<<<<<< HEAD
-// how this detection is done is context and server dependant.
-=======
 // how this detection is done is context and server dependent.
->>>>>>> 29a872e1
 enum GrpclbRouteType {
   // Server didn't detect the route that a client took to reach it.
   GRPCLB_ROUTE_TYPE_UNKNOWN = 0;
@@ -109,11 +105,8 @@
   string server_id = 4;
   // gRPCLB Path.
   GrpclbRouteType grpclb_route_type = 5;
-<<<<<<< HEAD
-=======
   // Server hostname.
   string hostname = 6;
->>>>>>> 29a872e1
 }
 
 message SimpleContext {
